#!/usr/bin/env python3
# -*- coding: utf-8 -*-

from setuptools import setup, find_packages

setup(
    name='taxadb',
    version='0.5a',

    description='locally query the ncbi taxonomy',

    url='https://github.com/HadrienG/taxadb',
    download_url='https://github.com/HadrienG/taxadb/tarball/0.3a',
    author='Hadrien Gourlé, Juliette Hayer, Emmanuel Quevillon',
    author_email='hadrien.gourle@slu.se, juliette.hayer@slu.se, tuco@pasteur.fr',

    license='MIT',
    packages=find_packages(exclude=['tests']),

    install_requires=['ftputil', 'peewee==2.8.1', 'nose', 'nose-testconfig'],
<<<<<<< HEAD

=======
>>>>>>> 380aec11
    # Allow PostgreSQL and MySQL as option
    extras_require={
        'postgres': ["psycopg2>=2.6.2"],
        'mysql': ["PyMySQL>=0.7.10"],
    },

    entry_points={
        'console_scripts': ['taxadb = taxadb.app:main'],
    }
)<|MERGE_RESOLUTION|>--- conflicted
+++ resolved
@@ -18,10 +18,6 @@
     packages=find_packages(exclude=['tests']),
 
     install_requires=['ftputil', 'peewee==2.8.1', 'nose', 'nose-testconfig'],
-<<<<<<< HEAD
-
-=======
->>>>>>> 380aec11
     # Allow PostgreSQL and MySQL as option
     extras_require={
         'postgres': ["psycopg2>=2.6.2"],
