--- conflicted
+++ resolved
@@ -133,14 +133,10 @@
     return True
 
 
-<<<<<<< HEAD
+
 def _unmapped_taxid(acc, do_exit=False):
-    """Prints an error message on stderr an accession number is not mapped with a taxid
-=======
-def _unmapped_taxid(acc, exit=False):
     """Prints an error message on stderr an accession number is not mapped
     with a taxid
->>>>>>> 8646b120
 
     Source ftp://ftp.ncbi.nlm.nih.gov/pub/taxonomy/accession2taxid/README
     >> If for some reason the source organism cannot be mapped to the taxonomy
