#!/usr/bin/env python
# -*- coding: utf-8 -*-

import os
import tarfile
import ftputil
import argparse

from taxadb import util
from taxadb import parse

from taxadb.schema import *


def download(args):
    """Main function for the 'taxadb download' sub-command. This function
    downloads taxump.tar.gz and the content of the accession2taxid directory
    from the ncbi ftp.

    Arguments:
    args -- parser from the argparse library. contains:
    args.outdir -- output directory
    """
    ncbi_ftp = 'ftp.ncbi.nlm.nih.gov'

    # files to download in accession2taxid
    nucl_est = 'nucl_est.accession2taxid.gz'
    nucl_gb = 'nucl_gb.accession2taxid.gz'
    nucl_gss = 'nucl_gss.accession2taxid.gz'
    nucl_wgs = 'nucl_wgs.accession2taxid.gz'
    prot = 'prot.accession2taxid.gz'
    acc_dl_list = [nucl_est, nucl_gb, nucl_gss, nucl_wgs, prot]
    taxdump = 'taxdump.tar.gz'

    out = args.outdir
    os.makedirs(os.path.abspath(out), exist_ok=True)
    os.chdir(os.path.abspath(out))

    for file in acc_dl_list:
        print('Started Downloading %s' % (file))
        with ftputil.FTPHost(ncbi_ftp, 'anonymous', 'password') as ncbi:
            ncbi.chdir('pub/taxonomy/accession2taxid/')
            ncbi.download_if_newer(file, file)
            ncbi.download_if_newer(file + '.md5', file + '.md5')
            util.md5_check(file)

    print('Started Downloading %s' % (taxdump))
    with ftputil.FTPHost(ncbi_ftp, 'anonymous', 'password') as ncbi:
        ncbi.chdir('pub/taxonomy/')
        ncbi.download_if_newer(taxdump, taxdump)
        ncbi.download_if_newer(taxdump + '.md5', taxdump + '.md5')
        util.md5_check(taxdump)
    print('Unpacking %s' % (taxdump))
    with tarfile.open(taxdump, "r:gz") as tar:
        tar.extractall()
        tar.close()


def create_db(args):
    """Main function for the 'taxadb create' sub-command. This function
    creates a taxonomy database with 2 tables: Taxa and Sequence.

    Arguments:
    args -- parser from the argparse library. contains:
    args.input -- input directory. It is the directory created by
        'taxadb download'
    args.dbname -- name of the database to be created
    args.dbtype -- type of database to be used. Currently only sqlite is
        supported
    args.division -- division to create the db for. Full will build all the
        tables, prot will only build the prot table, nucl will build gb, wgs,
        gss and est
    """
    database = DatabaseFactory(**args.__dict__).get_database()
    div = args.division  # am lazy at typing
    db.initialize(database)

    nucl_est = 'nucl_est.accession2taxid.gz'
    nucl_gb = 'nucl_gb.accession2taxid.gz'
    nucl_gss = 'nucl_gss.accession2taxid.gz'
    nucl_wgs = 'nucl_wgs.accession2taxid.gz'
    prot = 'prot.accession2taxid.gz'
    acc_dl_dict = {}

    db.connect()

    # If taxa table already exists, do not recreate and fill it
    if not Taxa.table_exists():
        db.create_table(Taxa)
        taxa_info_list = parse.taxdump(
            args.input + '/nodes.dmp',
            args.input + '/names.dmp'
        )
        with db.atomic():
            for i in range(0, len(taxa_info_list), args.chunk):
                Taxa.insert_many(taxa_info_list[i:i+args.chunk]).execute()
        print('Taxa: completed')

    if div in ['full', 'nucl', 'est']:
        db.create_table(Est)
        acc_dl_dict[Est] = nucl_est
    if div in ['full', 'nucl', 'gb']:
        db.create_table(Gb)
        acc_dl_dict[Gb] = nucl_gb
    if div in ['full', 'nucl', 'gss']:
        db.create_table(Gss)
        acc_dl_dict[Gss] = nucl_gss
    if div in ['full', 'nucl', 'wgs']:
        db.create_table(Wgs)
        acc_dl_dict[Wgs] = nucl_wgs
    if div in ['full', 'prot']:
        db.create_table(Prot)
        acc_dl_dict[Prot] = prot

    with db.atomic():
        for table, acc_file in acc_dl_dict.items():
<<<<<<< HEAD
            inserted_rows = 0
            for data_dict in parse.accession2taxid(args.input + '/' + acc_file, args.chunk):
                    table.insert_many(data_dict[0:args.chunk]).execute()
                    inserted_rows += len(data_dict)
            print('%s: %s added to database (%d rows inserted)' % (table._meta.db_table, acc_file, inserted_rows))
            print('%s: creating index for field accession ... ' % table._meta.db_table, end="")
=======
            for data_dict in parse.accession2taxid(
                    args.input + '/' + acc_file, args.chunk):
                table.insert_many(data_dict[0:args.chunk]).execute()
            print('%s: %s added to database' % (table, acc_file))
            print('Creating index for field accession ... ', end="")
>>>>>>> 8646b120
            db.create_index(table, ['accession'], unique=True)
            print('ok.')
    print('Sequence: completed')
    db.close()


def query(args):
    print('This has not been implemented yet. Sorry :-(')


def main():
    parser = argparse.ArgumentParser(
        prog='taxadb',
        usage='taxadb <command> [options]',
        description='download and create the database used by the taxadb \
        library'
    )
    subparsers = parser.add_subparsers(
        title='available commands',
        metavar=''
    )

    parser_download = subparsers.add_parser(
        'download',
        prog='taxadb download',
        description='download the files required to create the database',
        help='download the files required to create the database'
    )
    parser_download.add_argument(
        '--outdir',
        '-o',
        metavar='<dir>',
        help='Output Directory',
        required=True
    )
    parser_download.set_defaults(func=download)

    parser_create = subparsers.add_parser(
        'create',
        prog='taxadb create',
        description='build the database',
        help='build the database'
    )
    parser_create.add_argument(
        '--chunk',
        '-c',
        metavar='<#chunk>',
        type=int,
        help='Number of sequences to insert in bulk (default: %(default)s)',
        default=500
    )
    parser_create.add_argument(
        '--input',
        '-i',
        metavar='<dir>',
        help='Input directory (where you first downloaded the files)',
        required=True
    )
    parser_create.add_argument(
        '--dbname',
        '-n',
        default='taxadb',
        metavar='taxadb',
        help='name of the database (default: %(default)s))'
    )
    parser_create.add_argument(
        '--dbtype',
        '-t',
        choices=['sqlite', 'mysql', 'postgres'],
        default='sqlite',
        metavar='[sqlite|mysql|postgres]',
        help='type of the database (default: %(default)s))'
    )
    parser_create.add_argument(
        '--division',
        '-d',
        choices=['full', 'nucl', 'prot', 'gb', 'wgs', 'gss', 'est'],
        default='full',
        metavar='[full|nucl|prot|gb|wgs|gss|est]',
        help='division to build (default: %(default)s))'
    )
    parser_create.add_argument(
<<<<<<< HEAD
        '--hostname',
        '-H',
        default='localhost',
        action="store",
        help='Database connection host (Optional, for MySQLdatabase and PostgreSQLdatabase) (default: %(default)s)'
=======
        '--username',
        '-u',
        help='Username to login as (required for MySQLdatabase and \
            PostgreSQLdatabase)'
>>>>>>> 8646b120
    )
    parser_create.add_argument(
        '--password',
        '-p',
<<<<<<< HEAD
        default=None,
        help='Password to use (required for MySQLdatabase and PostgreSQLdatabase)'
=======
        help='Password to use (required for MySQLdatabase and \
            PostgreSQLdatabase)'
>>>>>>> 8646b120
    )
    parser_create.add_argument(
        '--port',
        '-P',
        help='Database connection port (default: 5432 (postgres), 3306 (MySQL))'
    )
    parser_create.add_argument(
        '--username',
        '-u',
        default=None,
        help='Username to login as (required for MySQLdatabase and PostgreSQLdatabase)'
    )
    parser_create.set_defaults(func=create_db)

    parser_query = subparsers.add_parser(
        'query',
        prog='taxadb query',
        description='query the database',
        help='query the database'
    )
    parser_query.set_defaults(func=query)

    args = parser.parse_args()

    try:
        args.func(args)
    except Exception as e:
        parser.print_help()
        print('\nERROR: %s' % str(e))  # for debugging purposes<|MERGE_RESOLUTION|>--- conflicted
+++ resolved
@@ -114,20 +114,12 @@
 
     with db.atomic():
         for table, acc_file in acc_dl_dict.items():
-<<<<<<< HEAD
             inserted_rows = 0
             for data_dict in parse.accession2taxid(args.input + '/' + acc_file, args.chunk):
                     table.insert_many(data_dict[0:args.chunk]).execute()
                     inserted_rows += len(data_dict)
             print('%s: %s added to database (%d rows inserted)' % (table._meta.db_table, acc_file, inserted_rows))
             print('%s: creating index for field accession ... ' % table._meta.db_table, end="")
-=======
-            for data_dict in parse.accession2taxid(
-                    args.input + '/' + acc_file, args.chunk):
-                table.insert_many(data_dict[0:args.chunk]).execute()
-            print('%s: %s added to database' % (table, acc_file))
-            print('Creating index for field accession ... ', end="")
->>>>>>> 8646b120
             db.create_index(table, ['accession'], unique=True)
             print('ok.')
     print('Sequence: completed')
@@ -210,29 +202,17 @@
         help='division to build (default: %(default)s))'
     )
     parser_create.add_argument(
-<<<<<<< HEAD
         '--hostname',
         '-H',
         default='localhost',
         action="store",
         help='Database connection host (Optional, for MySQLdatabase and PostgreSQLdatabase) (default: %(default)s)'
-=======
-        '--username',
-        '-u',
-        help='Username to login as (required for MySQLdatabase and \
-            PostgreSQLdatabase)'
->>>>>>> 8646b120
     )
     parser_create.add_argument(
         '--password',
         '-p',
-<<<<<<< HEAD
-        default=None,
-        help='Password to use (required for MySQLdatabase and PostgreSQLdatabase)'
-=======
         help='Password to use (required for MySQLdatabase and \
             PostgreSQLdatabase)'
->>>>>>> 8646b120
     )
     parser_create.add_argument(
         '--port',
